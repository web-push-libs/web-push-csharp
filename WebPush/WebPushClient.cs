﻿using System;
using System.Collections.Generic;
using System.Net;
using System.Net.Http;
using System.Net.Http.Headers;
using System.Runtime.CompilerServices;
using System.Threading;
using System.Threading.Tasks;
using WebPush.Model;
using WebPush.Util;

[assembly: InternalsVisibleTo("WebPush.Test")]

namespace WebPush
{
    public class WebPushClient : IWebPushClient
    {
        // default TTL is 4 weeks.
        private const int DefaultTtl = 2419200;
        private readonly HttpClientHandler _httpClientHandler;

        private string _gcmApiKey;
        private HttpClient _httpClient;
        private VapidDetails _vapidDetails;

        // Used so we only cleanup internally created http clients
        private bool _isHttpClientInternallyCreated;

        public WebPushClient()
        {

        }

        public WebPushClient(HttpClient httpClient)
        {
            _httpClient = httpClient;
        }

        public WebPushClient(HttpClientHandler httpClientHandler)
        {
            _httpClientHandler = httpClientHandler;
        }

        protected HttpClient HttpClient
        {
            get
            {
                if (_httpClient != null)
                {
                    return _httpClient;
                }

                _isHttpClientInternallyCreated = true;
                _httpClient = _httpClientHandler == null
                    ? new HttpClient()
                    : new HttpClient(_httpClientHandler);

                return _httpClient;
            }
        }

        /// <summary>
        ///     When sending messages to a GCM endpoint you need to set the GCM API key
        ///     by either calling setGcmApiKey() or passing in the API key as an option
        ///     to sendNotification()
        /// </summary>
        /// <param name="gcmApiKey">The API key to send with the GCM request.</param>
        public void SetGcmApiKey(string gcmApiKey)
        {
            if (gcmApiKey == null)
            {
                _gcmApiKey = null;
                return;
            }

            if (string.IsNullOrEmpty(gcmApiKey))
            {
                throw new ArgumentException(@"The GCM API Key should be a non-empty string or null.");
            }

            _gcmApiKey = gcmApiKey;
        }

        /// <summary>
        ///     When marking requests where you want to define VAPID details, call this method
        ///     before sendNotifications() or pass in the details and options to
        ///     sendNotification.
        /// </summary>
        /// <param name="vapidDetails"></param>
        public void SetVapidDetails(VapidDetails vapidDetails)
        {
            VapidHelper.ValidateSubject(vapidDetails.Subject);
            VapidHelper.ValidatePublicKey(vapidDetails.PublicKey);
            VapidHelper.ValidatePrivateKey(vapidDetails.PrivateKey);

            _vapidDetails = vapidDetails;
        }

        /// <summary>
        ///     When marking requests where you want to define VAPID details, call this method
        ///     before sendNotifications() or pass in the details and options to
        ///     sendNotification.
        /// </summary>
        /// <param name="subject">This must be either a URL or a 'mailto:' address</param>
        /// <param name="publicKey">The public VAPID key as a base64 encoded string</param>
        /// <param name="privateKey">The private VAPID key as a base64 encoded string</param>
        public void SetVapidDetails(string subject, string publicKey, string privateKey)
        {
            SetVapidDetails(new VapidDetails(subject, publicKey, privateKey));
        }

        /// <summary>
        ///     To get a request without sending a push notification call this method.
        ///     This method will throw an ArgumentException if there is an issue with the input.
        /// </summary>
        /// <param name="subscription">The PushSubscription you wish to send the notification to.</param>
        /// <param name="payload">The payload you wish to send to the user</param>
        /// <param name="options">
        ///     Options for the GCM API key and vapid keys can be passed in if they are unique for each
        ///     notification.
        /// </param>
        /// <returns>A HttpRequestMessage object that can be sent.</returns>
        public HttpRequestMessage GenerateRequestDetails(PushSubscription subscription, string payload,
            Dictionary<string, object> options = null)
        {
            if (!Uri.IsWellFormedUriString(subscription.Endpoint, UriKind.Absolute))
            {
                throw new ArgumentException(@"You must pass in a subscription with at least a valid endpoint");
            }

            var request = new HttpRequestMessage(HttpMethod.Post, subscription.Endpoint);

            if (!string.IsNullOrEmpty(payload) && (string.IsNullOrEmpty(subscription.Auth) ||
                                                   string.IsNullOrEmpty(subscription.P256DH)))
            {
                throw new ArgumentException(
                    @"To send a message with a payload, the subscription must have 'auth' and 'p256dh' keys.");
            }

            var currentGcmApiKey = _gcmApiKey;
            var currentVapidDetails = _vapidDetails;
            var timeToLive = DefaultTtl;
            var extraHeaders = new Dictionary<string, object>();

            if (options != null)
            {
                var validOptionsKeys = new List<string> { "headers", "gcmAPIKey", "vapidDetails", "TTL" };
                foreach (var key in options.Keys)
                {
                    if (!validOptionsKeys.Contains(key))
                    {
                        throw new ArgumentException(key + " is an invalid options. The valid options are" +
                                                    string.Join(",", validOptionsKeys));
                    }
                }

                if (options.ContainsKey("headers"))
                {
                    var headers = options["headers"] as Dictionary<string, object>;

                    extraHeaders = headers ?? throw new ArgumentException("options.headers must be of type Dictionary<string,object>");
                }

                if (options.ContainsKey("gcmAPIKey"))
                {
                    var gcmApiKey = options["gcmAPIKey"] as string;

                    currentGcmApiKey = gcmApiKey ?? throw new ArgumentException("options.gcmAPIKey must be of type string");
                }

                if (options.ContainsKey("vapidDetails"))
                {
                    var vapidDetails = options["vapidDetails"] as VapidDetails;
                    currentVapidDetails = vapidDetails ?? throw new ArgumentException("options.vapidDetails must be of type VapidDetails");
                }

                if (options.ContainsKey("TTL"))
                {
                    var ttl = options["TTL"] as int?;
                    if (ttl == null)
                    {
                        throw new ArgumentException("options.TTL must be of type int");
                    }

                    //at this stage ttl cannot be null.
                    timeToLive = (int)ttl;
                }
            }

            string cryptoKeyHeader = null;
            request.Headers.Add("TTL", timeToLive.ToString());

            foreach (var header in extraHeaders)
            {
                request.Headers.Add(header.Key, header.Value.ToString());
            }

            if (!string.IsNullOrEmpty(payload))
            {
                if (string.IsNullOrEmpty(subscription.P256DH) || string.IsNullOrEmpty(subscription.Auth))
                {
                    throw new ArgumentException(
                        @"Unable to send a message with payload to this subscription since it doesn't have the required encryption key");
                }

                var encryptedPayload = EncryptPayload(subscription, payload);

                request.Content = new ByteArrayContent(encryptedPayload.Payload);
                request.Content.Headers.ContentType = new MediaTypeHeaderValue("application/octet-stream");
                request.Content.Headers.ContentLength = encryptedPayload.Payload.Length;
                request.Content.Headers.ContentEncoding.Add("aesgcm");
                request.Headers.Add("Encryption", "salt=" + encryptedPayload.Base64EncodeSalt());
                cryptoKeyHeader = @"dh=" + encryptedPayload.Base64EncodePublicKey();
            }
            else
            {
                request.Content = new ByteArrayContent(new byte[0]);
                request.Content.Headers.ContentLength = 0;
            }

            var isGcm = subscription.Endpoint.StartsWith(@"https://android.googleapis.com/gcm/send");
            var isFcm = subscription.Endpoint.StartsWith(@"https://fcm.googleapis.com/fcm/send/");

            if (isGcm)
            {
                if (!string.IsNullOrEmpty(currentGcmApiKey))
                {
                    request.Headers.TryAddWithoutValidation("Authorization", "key=" + currentGcmApiKey);
                }
            }
            else if (currentVapidDetails != null)
            {
                var uri = new Uri(subscription.Endpoint);
                var audience = uri.Scheme + @"://" + uri.Host;

                var vapidHeaders = VapidHelper.GetVapidHeaders(audience, currentVapidDetails.Subject,
                    currentVapidDetails.PublicKey, currentVapidDetails.PrivateKey, currentVapidDetails.Expiration);
                request.Headers.Add(@"Authorization", vapidHeaders["Authorization"]);
                if (string.IsNullOrEmpty(cryptoKeyHeader))
                {
                    cryptoKeyHeader = vapidHeaders["Crypto-Key"];
                }
                else
                {
                    cryptoKeyHeader += @";" + vapidHeaders["Crypto-Key"];
                }
            }
            else if (isFcm && !string.IsNullOrEmpty(currentGcmApiKey))
            {
                request.Headers.TryAddWithoutValidation("Authorization", "key=" + currentGcmApiKey);
            }

            request.Headers.Add("Crypto-Key", cryptoKeyHeader);
            return request;
        }

        private static EncryptionResult EncryptPayload(PushSubscription subscription, string payload)
        {
            try
            {
                return Encryptor.Encrypt(subscription.P256DH, subscription.Auth, payload);
            }
            catch (Exception ex)
            {
                if (ex is FormatException || ex is ArgumentException)
                {
                    throw new InvalidEncryptionDetailsException("Unable to encrypt the payload with the encryption key of this subscription.", subscription);
                }

                throw;
            }
        }

        /// <summary>
        ///     To send a push notification call this method with a subscription, optional payload and any options
        ///     Will exception if unsuccessful
        /// </summary>
        /// <param name="subscription">The PushSubscription you wish to send the notification to.</param>
        /// <param name="payload">The payload you wish to send to the user</param>
        /// <param name="options">
        ///     Options for the GCM API key and vapid keys can be passed in if they are unique for each
        ///     notification.
        /// </param>
        public void SendNotification(PushSubscription subscription, string payload = null,
            Dictionary<string, object> options = null)
        {
<<<<<<< HEAD
            SendNotificationAsync(subscription, payload, options).GetAwaiter().GetResult();
=======
            var request = GenerateRequestDetails(subscription, payload, options);
            var response = HttpClient.SendAsync(request).Result;
            HandleResponse(response, subscription);
>>>>>>> 4ce0be88
        }

        /// <summary>
        ///     To send a push notification call this method with a subscription, optional payload and any options
        ///     Will exception if unsuccessful
        /// </summary>
        /// <param name="subscription">The PushSubscription you wish to send the notification to.</param>
        /// <param name="payload">The payload you wish to send to the user</param>
        /// <param name="vapidDetails">The vapid details for the notification.</param>
        public void SendNotification(PushSubscription subscription, string payload, VapidDetails vapidDetails)
        {
            var options = new Dictionary<string, object> { ["vapidDetails"] = vapidDetails };
            SendNotification(subscription, payload, options);
        }

        /// <summary>
        ///     To send a push notification call this method with a subscription, optional payload and any options
        ///     Will exception if unsuccessful
        /// </summary>
        /// <param name="subscription">The PushSubscription you wish to send the notification to.</param>
        /// <param name="payload">The payload you wish to send to the user</param>
        /// <param name="gcmApiKey">The GCM API key</param>
        public void SendNotification(PushSubscription subscription, string payload, string gcmApiKey)
        {
            var options = new Dictionary<string, object> { ["gcmAPIKey"] = gcmApiKey };
            SendNotification(subscription, payload, options);
        }


        /// <summary>
        ///     To send a push notification asynchronous call this method with a subscription, optional payload and any options
        ///     Will exception if unsuccessful
        /// </summary>
        /// <param name="subscription">The PushSubscription you wish to send the notification to.</param>
        /// <param name="payload">The payload you wish to send to the user</param>
        /// <param name="options">
        ///     Options for the GCM API key and vapid keys can be passed in if they are unique for each
        ///     notification.
        /// </param>
        /// <param name="cancellationToken">The cancellation token to cancel operation.</param>
        public async Task SendNotificationAsync(PushSubscription subscription, string payload = null,
            Dictionary<string, object> options = null, CancellationToken cancellationToken = default)
        {
            var request = GenerateRequestDetails(subscription, payload, options);
            var response = await HttpClient.SendAsync(request, cancellationToken);

            HandleResponse(response, subscription);
        }

        /// <summary>
        ///     To send a push notification asynchronous call this method with a subscription, optional payload and any options
        ///     Will exception if unsuccessful
        /// </summary>
        /// <param name="subscription">The PushSubscription you wish to send the notification to.</param>
        /// <param name="payload">The payload you wish to send to the user</param>
        /// <param name="vapidDetails">The vapid details for the notification.</param>
        /// <param name="cancellationToken"></param>
        public async Task SendNotificationAsync(PushSubscription subscription, string payload,
            VapidDetails vapidDetails, CancellationToken cancellationToken = default)
        {
            var options = new Dictionary<string, object> { ["vapidDetails"] = vapidDetails };
            await SendNotificationAsync(subscription, payload, options, cancellationToken);
        }

        /// <summary>
        ///     To send a push notification asynchronous call this method with a subscription, optional payload and any options
        ///     Will exception if unsuccessful
        /// </summary>
        /// <param name="subscription">The PushSubscription you wish to send the notification to.</param>
        /// <param name="payload">The payload you wish to send to the user</param>
        /// <param name="gcmApiKey">The GCM API key</param>
        /// <param name="cancellationToken"></param>
        public async Task SendNotificationAsync(PushSubscription subscription, string payload, string gcmApiKey, CancellationToken cancellationToken = default)
        {
            var options = new Dictionary<string, object> { ["gcmAPIKey"] = gcmApiKey };
            await SendNotificationAsync(subscription, payload, options, cancellationToken);
        }

        /// <summary>
        ///     Handle Web Push responses.
        /// </summary>
        /// <param name="response"></param>
        /// <param name="subscription"></param>
        private static void HandleResponse(HttpResponseMessage response, PushSubscription subscription)
        {
            // Successful
            if (response.IsSuccessStatusCode)
            {
                return;
            }

            // Error
            var responseCodeMessage = @"Received unexpected response code: " + (int)response.StatusCode;
            switch (response.StatusCode)
            {
                case HttpStatusCode.BadRequest:
                    responseCodeMessage = "Bad Request";
                    break;

                case HttpStatusCode.RequestEntityTooLarge:
                    responseCodeMessage = "Payload too large";
                    break;

                case (HttpStatusCode)429:
                    responseCodeMessage = "Too many request";
                    break;

                case HttpStatusCode.NotFound:
                case HttpStatusCode.Gone:
                    responseCodeMessage = "Subscription no longer valid";
                    break;
            }

            var details = response.Content?.ReadAsStringAsync().GetAwaiter().GetResult();
            var message = string.IsNullOrEmpty(details)
                ? responseCodeMessage
                : $"{responseCodeMessage}. Details: {details}";

            throw new WebPushException(message, subscription, response);
        }

        public void Dispose()
        {
            if (_httpClient != null && _isHttpClientInternallyCreated)
            {
                _httpClient.Dispose();
                _httpClient = null;
            }
        }
    }
}<|MERGE_RESOLUTION|>--- conflicted
+++ resolved
@@ -284,13 +284,7 @@
         public void SendNotification(PushSubscription subscription, string payload = null,
             Dictionary<string, object> options = null)
         {
-<<<<<<< HEAD
             SendNotificationAsync(subscription, payload, options).GetAwaiter().GetResult();
-=======
-            var request = GenerateRequestDetails(subscription, payload, options);
-            var response = HttpClient.SendAsync(request).Result;
-            HandleResponse(response, subscription);
->>>>>>> 4ce0be88
         }
 
         /// <summary>
